const logger = require('./utils/logger');
const { WEBSOCKET, ERROR_CODES } = require('./utils/constants');
const claudeManager = require('./services/claude-manager');
const terminalService = require('./services/terminal-service-wrapper');
const projectService = require('./services/project-service');
const fileService = require('./services/file-service');

class SocketManager {
  constructor(io) {
    this.io = io;
    this.connections = new Map();
    this.projectRooms = new Map();
    this.setupNamespace();
  }

  setupNamespace() {
    // Authentication middleware for Socket.IO
    this.io.use((socket, next) => {
      const token = socket.handshake.auth.token || socket.handshake.query.token;
      
      if (process.env.ENABLE_AUTH === 'true' && !token) {
        return next(new Error('Authentication required'));
      }
      
      // Store socket metadata
      socket.metadata = {
        ip: socket.request.connection.remoteAddress,
        userAgent: socket.request.headers['user-agent'],
        connectedAt: Date.now(),
        projectId: null
      };
      
      next();
    });

    this.io.on('connection', (socket) => {
      this.handleConnection(socket);
    });

    logger.system('Socket.IO manager initialized');
  }

  handleConnection(socket) {
    logger.socket('Client connected', socket.id, socket.metadata);
    
    // Store connection
    this.connections.set(socket.id, socket);
    
    // Send connection confirmation
    socket.emit(WEBSOCKET.EVENTS.CONNECTED, {
      socketId: socket.id,
      timestamp: new Date().toISOString(),
      serverVersion: '1.0.0'
    });

    // Set up event handlers
    this.setupSocketEvents(socket);

    // Handle disconnect
    socket.on('disconnect', (reason) => {
      this.handleDisconnect(socket, reason);
    });
  }

  setupSocketEvents(socket) {
    // Project management events
    socket.on(WEBSOCKET.EVENTS.JOIN_PROJECT, (data) => {
      this.handleJoinProject(socket, data);
    });

    socket.on(WEBSOCKET.EVENTS.LEAVE_PROJECT, (data) => {
      this.handleLeaveProject(socket, data);
    });

    // Terminal events
    socket.on(WEBSOCKET.EVENTS.TERMINAL_INPUT, (data) => {
      this.handleTerminalInput(socket, data);
    });

    socket.on(WEBSOCKET.EVENTS.TERMINAL_RESIZE, (data) => {
      this.handleTerminalResize(socket, data);
    });

    // Tmux session events
    socket.on('terminal:list-sessions', (data) => {
      this.handleListSessions(socket, data);
    });

    socket.on('terminal:detach-session', (data) => {
      this.handleDetachSession(socket, data);
    });

    socket.on('terminal:attach-session', (data) => {
      this.handleAttachSession(socket, data);
    });

    // Claude Code events
    socket.on(WEBSOCKET.EVENTS.CLAUDE_COMMAND, (data) => {
      this.handleClaudeCommand(socket, data);
    });

    // Project action events
    socket.on(WEBSOCKET.EVENTS.PROJECT_ACTION, (data) => {
      this.handleProjectAction(socket, data);
    });

    // Error handling
    socket.on('error', (error) => {
      logger.error('Socket error:', {
        socketId: socket.id,
        error: error.message,
        stack: error.stack
      });
    });
  }

  async handleJoinProject(socket, data) {
    try {
      const { projectId } = data;
      
      if (!projectId) {
        socket.emit(WEBSOCKET.EVENTS.ERROR, { message: 'Project ID required' });
        return;
      }

      // Check if already in this project room
      const socketRooms = Array.from(socket.rooms);
      if (socketRooms.includes(`project-${projectId}`) && socket.metadata.projectId === projectId) {
        // Already connected, just send status
        const project = await projectService.getProject(projectId);
        socket.emit(WEBSOCKET.EVENTS.PROJECT_STATUS, {
          projectId,
          status: 'already_connected',
          project: {
            id: project.id,
            name: project.name,
            type: project.type,
            language: project.language
          },
          timestamp: new Date().toISOString()
        });
        return;
      }

      // Validate project exists
      const project = await projectService.getProject(projectId);
      
      // Leave current project if any
      if (socket.metadata.projectId) {
        await this.handleLeaveProject(socket, { projectId: socket.metadata.projectId });
      }

      // Join project room
      socket.join(`project-${projectId}`);
      socket.metadata.projectId = projectId;
      
      // Track room membership
      if (!this.projectRooms.has(projectId)) {
        this.projectRooms.set(projectId, new Set());
      }
      this.projectRooms.get(projectId).add(socket.id);
      
      logger.socket('Joined project room', socket.id, { projectId });

      // Set up project-specific integrations
      await this.setupProjectIntegration(socket, projectId, project);
      
      // Send project status
      socket.emit(WEBSOCKET.EVENTS.PROJECT_STATUS, {
        projectId,
        status: 'connected',
        project: {
          id: project.id,
          name: project.name,
          type: project.type,
          language: project.language
        },
        timestamp: new Date().toISOString()
      });

      // Notify other clients in the room
      socket.to(`project-${projectId}`).emit(WEBSOCKET.EVENTS.NOTIFICATION, {
        type: 'user_joined',
        message: 'A user joined the project',
        timestamp: new Date().toISOString()
      });

    } catch (error) {
      logger.error('Failed to join project:', { socketId: socket.id, error: error.message });
      socket.emit(WEBSOCKET.EVENTS.ERROR, {
        message: 'Failed to join project',
        details: error.message
      });
    }
  }

  async setupProjectIntegration(socket, projectId, project) {
    try {
      // Check if Claude session exists
      const claudeStatus = claudeManager.getSessionStatus(projectId);
      let terminalStatus = terminalService.getSessionStatus(projectId);

      // Set up Claude session callbacks if session exists
      if (claudeStatus.exists) {
        claudeManager.setupSessionCallbacks(projectId, {
          onOutput: (data, stream) => {
            socket.emit(WEBSOCKET.EVENTS.CLAUDE_RESPONSE, {
              projectId,
              data,
              stream,
              timestamp: new Date().toISOString()
            });
          },
          onError: (error) => {
            socket.emit(WEBSOCKET.EVENTS.ERROR, {
              message: 'Claude session error',
              details: error.message,
              projectId
            });
          },
          onExit: (code, signal) => {
            socket.emit(WEBSOCKET.EVENTS.NOTIFICATION, {
              type: 'claude_session_ended',
              message: `Claude session ended (code: ${code})`,
              projectId,
              timestamp: new Date().toISOString()
            });
          }
        });
      }

      // Create terminal session if it doesn't exist
      if (!terminalStatus.exists) {
        try {
          await terminalService.createSession(projectId, {
            cwd: project.path,
            cols: 80, // Default terminal size
            rows: 24
          });
          terminalStatus = terminalService.getSessionStatus(projectId);
          
          logger.info('Terminal session created automatically for project:', { projectId });
          
          // Notify client that terminal session is ready
          socket.emit(WEBSOCKET.EVENTS.PROJECT_STATUS, {
            projectId,
            status: 'terminal_ready',
            timestamp: new Date().toISOString()
          });
          
          // Emit terminal session created event
          socket.emit('terminal-session-created', {
            projectId,
            sessionId: projectId,
            timestamp: new Date().toISOString()
          });
          
          // Mark project as ready after a small delay
          setTimeout(() => {
            socket.emit('project-ready', {
              projectId,
              timestamp: new Date().toISOString()
            });
          }, 200);
        } catch (error) {
          logger.error('Failed to create terminal session automatically:', {
            projectId,
            error: error.message
          });
        }
      }

      // Set up terminal session callbacks if session exists
      if (terminalStatus.exists) {
        terminalService.setupSessionCallbacks(projectId, {
          onData: (data) => {
            socket.emit(WEBSOCKET.EVENTS.TERMINAL_OUTPUT, {
              projectId,
              data,
              timestamp: new Date().toISOString()
            });
          },
          onExit: (exitCode, signal) => {
            socket.emit(WEBSOCKET.EVENTS.NOTIFICATION, {
              type: 'terminal_session_ended',
              message: `Terminal session ended (code: ${exitCode})`,
              projectId,
              timestamp: new Date().toISOString()
            });
          },
          onError: (error) => {
            socket.emit(WEBSOCKET.EVENTS.ERROR, {
              message: 'Terminal session error',
              details: error.message,
              projectId
            });
          }
        });
        
        // Apply pending resize if any
        if (socket.pendingResize && socket.pendingResize.projectId === projectId) {
          const { cols, rows } = socket.pendingResize;
          try {
            // Wait a bit for terminal to be fully ready
            setTimeout(async () => {
              try {
                await terminalService.resizeSession(projectId, cols, rows);
                logger.info('Applied pending resize after terminal setup:', { projectId, cols, rows });
                delete socket.pendingResize;
              } catch (resizeError) {
                logger.error('Failed to apply pending resize:', {
                  projectId,
                  error: resizeError.message
                });
              }
            }, 500);
          } catch (error) {
            logger.error('Failed to schedule pending resize:', {
              projectId,
              error: error.message
            });
          }
        }
      }

      // Set up file watching
      fileService.startWatching(project.path, projectId, {
        onChange: (filePath) => {
          socket.to(`project-${projectId}`).emit(WEBSOCKET.EVENTS.NOTIFICATION, {
            type: 'file_changed',
            message: `File changed: ${filePath}`,
            filePath,
            projectId,
            timestamp: new Date().toISOString()
          });
        },
        onAdd: (filePath) => {
          socket.to(`project-${projectId}`).emit(WEBSOCKET.EVENTS.NOTIFICATION, {
            type: 'file_added',
            message: `File added: ${filePath}`,
            filePath,
            projectId,
            timestamp: new Date().toISOString()
          });
        },
        onRemove: (filePath) => {
          socket.to(`project-${projectId}`).emit(WEBSOCKET.EVENTS.NOTIFICATION, {
            type: 'file_removed',
            message: `File removed: ${filePath}`,
            filePath,
            projectId,
            timestamp: new Date().toISOString()
          });
        }
      });

      logger.debug('Project integration set up:', { projectId, socketId: socket.id });

    } catch (error) {
      logger.error('Failed to setup project integration:', { 
        projectId, 
        socketId: socket.id, 
        error: error.message 
      });
    }
  }

  async handleLeaveProject(socket, data) {
    try {
      const { projectId } = data;
      const currentProjectId = projectId || socket.metadata.projectId;
      
      if (!currentProjectId) {
        return;
      }

      // Leave project room
      socket.leave(`project-${currentProjectId}`);
      
      // Update room membership
      if (this.projectRooms.has(currentProjectId)) {
        this.projectRooms.get(currentProjectId).delete(socket.id);
        
        // Clean up empty rooms
        if (this.projectRooms.get(currentProjectId).size === 0) {
          this.projectRooms.delete(currentProjectId);
          
          // Stop file watching if no one is watching the project
          fileService.stopWatching(currentProjectId);
        }
      }
      
      socket.metadata.projectId = null;
      
      logger.socket('Left project room', socket.id, { projectId: currentProjectId });

      // Notify other clients
      socket.to(`project-${currentProjectId}`).emit(WEBSOCKET.EVENTS.NOTIFICATION, {
        type: 'user_left',
        message: 'A user left the project',
        timestamp: new Date().toISOString()
      });

    } catch (error) {
      logger.error('Failed to leave project:', { socketId: socket.id, error: error.message });
    }
  }

  async handleTerminalInput(socket, data) {
    try {
      const { projectId, input } = data;
      
      if (!projectId || !input) {
        socket.emit(WEBSOCKET.EVENTS.ERROR, { message: 'Project ID and input required' });
        return;
      }

      // Check if socket is in the project room instead of relying on metadata
      const socketRooms = Array.from(socket.rooms);
      const isInProjectRoom = socketRooms.includes(`project-${projectId}`);
      
      if (!isInProjectRoom) {
        // Auto-rejoin the project if possible
        try {
          await this.handleJoinProject(socket, { projectId });
          logger.info('Auto-rejoined project for terminal input', { socketId: socket.id, projectId });
        } catch (joinError) {
          socket.emit(WEBSOCKET.EVENTS.ERROR, { message: 'Not connected to project' });
          return;
        }
      }

      // Update metadata if it's out of sync
      if (socket.metadata.projectId !== projectId) {
        socket.metadata.projectId = projectId;
      }

      // Send input to terminal service
      await terminalService.writeToSession(projectId, input);
      
      logger.socket('Terminal input processed', socket.id, { 
        projectId, 
        inputLength: input.length 
      });

    } catch (error) {
      logger.error('Failed to process terminal input:', { 
        socketId: socket.id, 
        projectId: data.projectId,
        error: error.message 
      });
      
      // Send specific terminal input error
      socket.emit('terminal-input-error', {
        projectId: data.projectId,
        message: 'Failed to process terminal input',
        details: error.message,
        timestamp: new Date().toISOString()
      });
      
      // Also send general error for backward compatibility
      socket.emit(WEBSOCKET.EVENTS.ERROR, {
        message: 'Failed to process terminal input',
        details: error.message
      });
    }
  }

  async handleTerminalResize(socket, data) {
    try {
      const { projectId, cols, rows } = data;
      
      if (!projectId || !cols || !rows) {
        socket.emit(WEBSOCKET.EVENTS.ERROR, { message: 'Project ID, cols, and rows required' });
        return;
      }

      // Check if socket is in the project room
      const socketRooms = Array.from(socket.rooms);
      const isInProjectRoom = socketRooms.includes(`project-${projectId}`);
      
      if (!isInProjectRoom) {
        // Auto-rejoin the project if possible
        try {
          await this.handleJoinProject(socket, { projectId });
        } catch (joinError) {
          socket.emit(WEBSOCKET.EVENTS.ERROR, { message: 'Not connected to project' });
          return;
        }
      }

      // Update metadata if it's out of sync
      if (socket.metadata.projectId !== projectId) {
        socket.metadata.projectId = projectId;
      }

      // Check if terminal session exists, if not, create it first
      const terminalStatus = terminalService.getSessionStatus(projectId);
      if (!terminalStatus.exists) {
        try {
          const project = await projectService.getProject(projectId);
          await terminalService.createSession(projectId, {
            cwd: project.path,
            cols,
            rows
          });
          
          logger.info('Terminal session created for resize:', { projectId, cols, rows });
          
          // Set up callbacks for the new session
          await this.setupProjectIntegration(socket, projectId, project);
          
          return; // Terminal already created with correct size, no need to resize
        } catch (createError) {
          logger.error('Failed to create terminal session for resize:', {
            projectId,
            error: createError.message
          });
          
          socket.emit(WEBSOCKET.EVENTS.ERROR, {
            message: 'Failed to create terminal session',
            details: createError.message
          });
          return;
        }
      }

<<<<<<< HEAD
      // Add delay to ensure terminal is fully initialized before resize
      await new Promise(resolve => setTimeout(resolve, 100));

      // Resize existing terminal with retry mechanism
      let retryCount = 0;
      const maxRetries = 3;
      
      while (retryCount < maxRetries) {
        try {
          await terminalService.resizeSession(projectId, cols, rows);
          break; // Success, exit retry loop
        } catch (resizeError) {
          retryCount++;
          if (retryCount >= maxRetries) {
            // Final attempt failed, but don't show error to user for resize failures
            // as they're often timing-related and non-critical
            logger.warn('Terminal resize failed after retries (non-critical):', {
              projectId,
              cols,
              rows,
              error: resizeError.message,
              retries: retryCount
            });
            return; // Silent fail for resize operations
          }
          
          // Wait before retry
          await new Promise(resolve => setTimeout(resolve, 50 * retryCount));
        }
=======
      // Check if terminal is active before resizing
      if (!terminalStatus.active) {
        logger.debug('Terminal not yet active, skipping resize:', { projectId, cols, rows });
        // Store the resize request to apply later when terminal becomes active
        socket.pendingResize = { projectId, cols, rows };
        return;
      }

      // Resize existing terminal
      try {
        await terminalService.resizeSession(projectId, cols, rows);
        // Clear any pending resize
        if (socket.pendingResize && socket.pendingResize.projectId === projectId) {
          delete socket.pendingResize;
        }
      } catch (resizeError) {
        // If resize fails because terminal is not active, store for later
        if (resizeError.message && resizeError.message.includes('Terminal not active')) {
          logger.debug('Terminal not active for resize, will retry later:', { projectId, cols, rows });
          socket.pendingResize = { projectId, cols, rows };
          return;
        }
        throw resizeError;
>>>>>>> 659c2b93
      }
      
      logger.socket('Terminal resized', socket.id, { projectId, cols, rows });

    } catch (error) {
      logger.error('Failed to resize terminal:', { 
        socketId: socket.id, 
        error: error.message 
      });
      
      socket.emit(WEBSOCKET.EVENTS.ERROR, {
        message: 'Failed to resize terminal',
        details: error.message
      });
    }
  }

  async handleClaudeCommand(socket, data) {
    try {
      const { projectId, command, context } = data;
      
      if (!projectId || !command) {
        socket.emit(WEBSOCKET.EVENTS.ERROR, { message: 'Project ID and command required' });
        return;
      }

      // Check if socket is in the project room
      const socketRooms = Array.from(socket.rooms);
      const isInProjectRoom = socketRooms.includes(`project-${projectId}`);
      
      if (!isInProjectRoom) {
        // Auto-rejoin the project if possible
        try {
          await this.handleJoinProject(socket, { projectId });
        } catch (joinError) {
          socket.emit(WEBSOCKET.EVENTS.ERROR, { message: 'Not connected to project' });
          return;
        }
      }

      // Update metadata if it's out of sync
      if (socket.metadata.projectId !== projectId) {
        socket.metadata.projectId = projectId;
      }

      // Send command to Claude
      const result = await claudeManager.sendCommand(projectId, command, context);
      
      logger.socket('Claude command processed', socket.id, { 
        projectId, 
        commandLength: command.length 
      });

      // Send acknowledgment
      socket.emit(WEBSOCKET.EVENTS.CLAUDE_RESPONSE, {
        projectId,
        type: 'command_sent',
        result,
        timestamp: new Date().toISOString()
      });

    } catch (error) {
      logger.error('Failed to process Claude command:', { 
        socketId: socket.id, 
        error: error.message 
      });
      
      socket.emit(WEBSOCKET.EVENTS.ERROR, {
        message: 'Failed to process Claude command',
        details: error.message
      });
    }
  }

  async handleProjectAction(socket, data) {
    try {
      const { projectId, action, payload } = data;
      
      if (!projectId || !action) {
        socket.emit(WEBSOCKET.EVENTS.ERROR, { message: 'Project ID and action required' });
        return;
      }

      logger.socket('Project action received', socket.id, { projectId, action });

      switch (action) {
        case 'start_claude':
          await this.handleStartClaude(socket, projectId, payload);
          break;
        case 'stop_claude':
          await this.handleStopClaude(socket, projectId, payload);
          break;
        case 'create_terminal':
          await this.handleCreateTerminal(socket, projectId, payload);
          break;
        case 'destroy_terminal':
          await this.handleDestroyTerminal(socket, projectId, payload);
          break;
        default:
          socket.emit(WEBSOCKET.EVENTS.ERROR, { message: 'Unknown action' });
      }

    } catch (error) {
      logger.error('Failed to process project action:', { 
        socketId: socket.id, 
        error: error.message 
      });
      
      socket.emit(WEBSOCKET.EVENTS.ERROR, {
        message: 'Failed to process project action',
        details: error.message
      });
    }
  }

  async handleStartClaude(socket, projectId, payload) {
    const project = await projectService.getProject(projectId);
    
    const sessionResult = await claudeManager.startSession(projectId, project.path, payload);
    await terminalService.createClaudeTerminal(projectId, project.path, payload);
    
    // Set up callbacks for real-time communication
    await this.setupProjectIntegration(socket, projectId, project);
    
    // Notify all clients in the project room
    this.io.to(`project-${projectId}`).emit(WEBSOCKET.EVENTS.PROJECT_STATUS, {
      projectId,
      status: 'claude_started',
      session: sessionResult,
      timestamp: new Date().toISOString()
    });
  }

  async handleStopClaude(socket, projectId, payload) {
    const force = payload?.force || false;
    
    await claudeManager.stopSession(projectId, force);
    
    try {
      await terminalService.destroySession(projectId);
    } catch (error) {
      // Ignore if terminal doesn't exist
    }
    
    // Notify all clients in the project room
    this.io.to(`project-${projectId}`).emit(WEBSOCKET.EVENTS.PROJECT_STATUS, {
      projectId,
      status: 'claude_stopped',
      timestamp: new Date().toISOString()
    });
  }

  async handleCreateTerminal(socket, projectId, payload) {
    const project = await projectService.getProject(projectId);
    
    const terminalResult = await terminalService.createSession(projectId, {
      cwd: project.path,
      ...payload
    });
    
    // Set up callbacks
    await this.setupProjectIntegration(socket, projectId, project);
    
    socket.emit(WEBSOCKET.EVENTS.PROJECT_STATUS, {
      projectId,
      status: 'terminal_created',
      terminal: terminalResult,
      timestamp: new Date().toISOString()
    });
  }

  async handleDestroyTerminal(socket, projectId, payload) {
    await terminalService.destroySession(projectId);
    
    socket.emit(WEBSOCKET.EVENTS.PROJECT_STATUS, {
      projectId,
      status: 'terminal_destroyed',
      timestamp: new Date().toISOString()
    });
  }

  handleDisconnect(socket, reason) {
    logger.socket('Client disconnected', socket.id, { 
      reason, 
      duration: Date.now() - socket.metadata.connectedAt,
      projectId: socket.metadata.projectId
    });
    
    // Leave project room if connected
    if (socket.metadata.projectId) {
      this.handleLeaveProject(socket, { projectId: socket.metadata.projectId });
    }
    
    // Remove from connections
    this.connections.delete(socket.id);
  }

  // Utility methods
  async verifyProjectConnection(socket, projectId) {
    const socketRooms = Array.from(socket.rooms);
    const isInProjectRoom = socketRooms.includes(`project-${projectId}`);
    
    if (!isInProjectRoom) {
      // Try to auto-rejoin
      try {
        await this.handleJoinProject(socket, { projectId });
        return true;
      } catch (error) {
        logger.error('Failed to auto-rejoin project:', { 
          socketId: socket.id, 
          projectId, 
          error: error.message 
        });
        return false;
      }
    }
    
    // Update metadata if needed
    if (socket.metadata.projectId !== projectId) {
      socket.metadata.projectId = projectId;
    }
    
    return true;
  }

  broadcastToProject(projectId, event, data) {
    this.io.to(`project-${projectId}`).emit(event, data);
  }

  async handleListSessions(socket, data) {
    try {
      const sessions = await terminalService.listAvailableSessions();
      socket.emit('terminal:sessions-list', {
        sessions,
        timestamp: new Date().toISOString()
      });
      
      logger.socket('Listed tmux sessions', socket.id, { count: sessions.length });
    } catch (error) {
      logger.error('Failed to list sessions:', { socketId: socket.id, error: error.message });
      socket.emit(WEBSOCKET.EVENTS.ERROR, {
        message: 'Failed to list sessions',
        details: error.message
      });
    }
  }

  async handleDetachSession(socket, data) {
    try {
      const { projectId } = data;
      
      if (!projectId) {
        socket.emit(WEBSOCKET.EVENTS.ERROR, { message: 'Project ID required' });
        return;
      }

      await terminalService.detachSession(projectId);
      
      socket.emit('terminal:session-detached', {
        projectId,
        timestamp: new Date().toISOString()
      });
      
      logger.socket('Detached from tmux session', socket.id, { projectId });
    } catch (error) {
      logger.error('Failed to detach session:', { socketId: socket.id, error: error.message });
      socket.emit(WEBSOCKET.EVENTS.ERROR, {
        message: 'Failed to detach session',
        details: error.message
      });
    }
  }

  async handleAttachSession(socket, data) {
    try {
      const { projectId } = data;
      
      if (!projectId) {
        socket.emit(WEBSOCKET.EVENTS.ERROR, { message: 'Project ID required' });
        return;
      }

      const project = await projectService.getProject(projectId);
      const result = await terminalService.createSession(projectId, {
        cwd: project.path
      });

      // Set up terminal callbacks for this session
      this.setupTerminalSession(projectId);
      
      socket.emit('terminal:session-attached', {
        projectId,
        ...result,
        timestamp: new Date().toISOString()
      });
      
      logger.socket('Attached to tmux session', socket.id, { projectId });
    } catch (error) {
      logger.error('Failed to attach session:', { socketId: socket.id, error: error.message });
      socket.emit(WEBSOCKET.EVENTS.ERROR, {
        message: 'Failed to attach session',
        details: error.message
      });
    }
  }

  broadcastSystemStatus() {
    const stats = {
      timestamp: new Date().toISOString(),
      connectedClients: this.connections.size,
      activeProjects: this.projectRooms.size,
      uptime: process.uptime(),
      memory: process.memoryUsage()
    };

    this.io.emit(WEBSOCKET.EVENTS.SYSTEM_STATUS, stats);
  }

  getConnectionStats() {
    return {
      totalConnections: this.connections.size,
      activeProjects: this.projectRooms.size,
      projectRooms: Array.from(this.projectRooms.keys()),
      connections: Array.from(this.connections.keys())
    };
  }
}

// Factory function for socket handler setup
function setupSocketHandlers(io) {
  const socketManager = new SocketManager(io);
  
  // Broadcast system status periodically
  setInterval(() => {
    socketManager.broadcastSystemStatus();
  }, 30000); // Every 30 seconds

  // Store socket manager on io instance for external access
  io.socketManager = socketManager;
  
  logger.system('Socket.IO handlers initialized with full integration');
  
  return socketManager;
}

module.exports = setupSocketHandlers;<|MERGE_RESOLUTION|>--- conflicted
+++ resolved
@@ -525,37 +525,6 @@
         }
       }
 
-<<<<<<< HEAD
-      // Add delay to ensure terminal is fully initialized before resize
-      await new Promise(resolve => setTimeout(resolve, 100));
-
-      // Resize existing terminal with retry mechanism
-      let retryCount = 0;
-      const maxRetries = 3;
-      
-      while (retryCount < maxRetries) {
-        try {
-          await terminalService.resizeSession(projectId, cols, rows);
-          break; // Success, exit retry loop
-        } catch (resizeError) {
-          retryCount++;
-          if (retryCount >= maxRetries) {
-            // Final attempt failed, but don't show error to user for resize failures
-            // as they're often timing-related and non-critical
-            logger.warn('Terminal resize failed after retries (non-critical):', {
-              projectId,
-              cols,
-              rows,
-              error: resizeError.message,
-              retries: retryCount
-            });
-            return; // Silent fail for resize operations
-          }
-          
-          // Wait before retry
-          await new Promise(resolve => setTimeout(resolve, 50 * retryCount));
-        }
-=======
       // Check if terminal is active before resizing
       if (!terminalStatus.active) {
         logger.debug('Terminal not yet active, skipping resize:', { projectId, cols, rows });
@@ -579,7 +548,6 @@
           return;
         }
         throw resizeError;
->>>>>>> 659c2b93
       }
       
       logger.socket('Terminal resized', socket.id, { projectId, cols, rows });
